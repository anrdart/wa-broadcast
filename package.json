--- conflicted
+++ resolved
@@ -46,13 +46,8 @@
   "devDependencies": {
     "@types/node-fetch": "^2.5.12",
     "chai": "^4.3.4",
-<<<<<<< HEAD
     "chai-as-promised": "^8.0.1",
-    "dotenv": "^16.0.0",
-=======
-    "chai-as-promised": "^7.1.1",
     "dotenv": "^17.2.0",
->>>>>>> 06968faa
     "eslint": "^8.4.1",
     "eslint-plugin-mocha": "^10.0.3",
     "jsdoc": "^3.6.4",
